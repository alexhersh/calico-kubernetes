#!/bin/python
import json
import os
import sys
from docker import Client
from docker.errors import APIError
from subprocess import check_output, CalledProcessError, check_call
import requests
from urllib import quote
import sh
from pycalico.datastore import IF_PREFIX, DatastoreClient
from pycalico.util import generate_cali_interface_name, get_host_ips
from pycalico.datastore_datatypes import Rules


DOCKER_VERSION = "1.16"

ETCD_AUTHORITY_ENV = "ETCD_AUTHORITY"
if ETCD_AUTHORITY_ENV not in os.environ:
    os.environ[ETCD_AUTHORITY_ENV] = 'kubernetes-master:6666'
print("Using ETCD_AUTHORITY=%s" % os.environ[ETCD_AUTHORITY_ENV])

# Append to existing env, to avoid losing PATH etc.
# Need to edit the path here since calicoctl loads client on import.
CALICOCTL_PATH = os.environ.get('CALICOCTL_PATH', '/usr/bin/calicoctl')
print("Using CALICOCTL_PATH=%s" % CALICOCTL_PATH)

KUBE_API_ROOT = os.environ.get('KUBE_API_ROOT',
                               'http://kubernetes-master:8080/api/v1/')
print("Using KUBE_API_ROOT=%s" % KUBE_API_ROOT)


class NetworkPlugin(object):

    def __init__(self):
        self.pod_name = None
        self.docker_id = None
        self._datastore_client = DatastoreClient()
        self.calicoctl = sh.Command(CALICOCTL_PATH).bake(_env=os.environ)
        self._docker_client = Client(
            version=DOCKER_VERSION,
            base_url=os.getenv("DOCKER_HOST", "unix://var/run/docker.sock"))

    def create(self, pod_name, docker_id):
        """"Create a pod."""
        # Calicoctl does not support the '-' character in iptables rule names.
        # TODO: fix Felix to support '-' characters.
        self.pod_name = pod_name
        self.docker_id = docker_id

        print('Configuring docker container %s' % self.docker_id)

        try:
            endpoint = self._configure_interface()
            self._configure_profile(endpoint)
        except CalledProcessError as e:
            print('Error code %d creating pod networking: %s\n%s' % (
                e.returncode, e.output, e))
            sys.exit(1)

    def delete(self, pod_name, docker_id):
        """Cleanup after a pod."""
        self.pod_name = pod_name
        self.docker_id = docker_id

        print('Deleting container %s with profile %s' % 
            (self.docker_id, self.pod_name))

        # Remove the profile for the workload.
        self.calicoctl('container', 'remove', self.docker_id)

        # Delete profile
        try:
            self._datastore_client.remove_profile(self.pod_name)
        except:
            print "Cannot remove profile %s; Profile cannot be found." % self.pod_name

    def _configure_profile(self, endpoint):
        """
        Configure the calico profile for a pod.

        Currently assumes one pod with each name.
        """
        profile_name = self.pod_name
        print('Configuring Pod Profile: %s' % profile_name)

        if self._datastore_client.profile_exists(profile_name):
            print "Error: Profile with name %s already exists, exiting." % profile_name
            sys.exit(1)
        else:
            self._datastore_client.create_profile(profile_name)

        pod = self._get_pod_config()

        self._apply_rules(profile_name)

        self._apply_tags(profile_name, pod)

        # Also set the profile for the workload.
        print('Setting profile %s on endpoint %s' %
              (profile_name, endpoint.endpoint_id))
        self._datastore_client.set_profiles_on_endpoint(
            profile_name, endpoint_id=endpoint.endpoint_id
        )
        print('Finished configuring profile.')

    def _configure_interface(self):
        """Configure the Calico interface for a pod.

        This involves the following steps:
        1) Determine the IP that docker assigned to the interface inside the
           container
        2) Delete the docker-assigned veth pair that's attached to the docker
           bridge
        3) Create a new calico veth pair, using the docker-assigned IP for the
           end in the container's namespace
        4) Assign the node's IP to the host end of the veth pair (required for
           compatibility with kube-proxy REDIRECT iptables rules).
        """
        container_ip = self._read_docker_ip()
        container_id = self._get_container_id(self.docker_id)
        self._delete_docker_interface()
        print('Configuring Calico network interface')
        self.calicoctl('container', 'add', self.docker_id, container_ip, '--interface=eth0')
<<<<<<< HEAD
        ep = self._datastore_client.get_endpoint(workload_id=self.docker_id)
=======
        ep = self._datastore_client.get_endpoint(workload_id=container_id)
>>>>>>> 7fd0c90c
        interface_name = generate_cali_interface_name(IF_PREFIX, ep.endpoint_id)
        node_ip = self._get_node_ip()
        print('Adding IP %s to interface %s' % (node_ip, interface_name))

        # This is slightly tricky. Since the kube-proxy sometimes
        # programs REDIRECT iptables rules, we MUST have an IP on the host end
        # of the caliXXX veth pairs. This is because the REDIRECT rule
        # rewrites the destination ip/port of traffic from a pod to a service
        # VIP. The destination port is rewriten to an arbitrary high-numbered
        # port, and the destination IP is rewritten to one of the IPs allocated
        # to the interface. This fails if the interface doesn't have an IP,
        # so we allocate an IP which is already allocated to the node. We set
        # the subnet to /32 so that the routing table is not affected;
        # no traffic for the node_ip's subnet will use the /32 route.
        check_call(['ip', 'addr', 'add', node_ip + '/32',
                    'dev', interface_name])
        print('Finished configuring network interface')
        return ep

    def _get_node_ip(self):
        """ 
        Determine the IP for the host node.
        """
        # Compile list of addresses on network, return the first entry.
        # Try IPv4 and IPv6.
        addrs = get_host_ips(version=4) or get_host_ips(version=6)

        try:
            addr = addrs[0]
            print('Using IP Address %s' % (addr))
            return addr
        except IndexError:
            # If both get_host_ips return empty lists, print message and exit.
            print('Error: No Valid IP Address Found for Host - cannot configure networking for pod %s. Exiting' % (self.pod_name))
            sys.exit(1)

    def _read_docker_ip(self):
        """Get the IP for the pod's infra container."""
        ip = check_output([
            'docker', 'inspect', '-format', '{{ .NetworkSettings.IPAddress }}',
            self.docker_id
        ])
        # Clean trailing whitespace (expect a '\n' at least).
        ip = ip.strip()

        print('Docker-assigned IP was %s' % ip)
        return ip

    def _delete_docker_interface(self):
        """Delete the existing veth connecting to the docker bridge."""
        print('Deleting docker interface eth0')

        # Get the PID of the container.
        pid = check_output([
            'docker', 'inspect', '-format', '{{ .State.Pid }}',
            self.docker_id
        ])
        # Clean trailing whitespace (expect a '\n' at least).
        pid = pid.strip()
        print('Container %s running with PID %s' % (self.docker_id, pid))

        # Set up a link to the container's netns.
        print("Linking to container's netns")
        print(check_output(['mkdir', '-p', '/var/run/netns']))
        netns_file = '/var/run/netns/' + pid
        if not os.path.isfile(netns_file):
            print(check_output(['ln', '-s', '/proc/' + pid + '/ns/net',
                                netns_file]))

        # Reach into the netns and delete the docker-allocated interface.
        print(check_output(['ip', 'netns', 'exec', pid,
                            'ip', 'link', 'del', 'eth0']))

        # Clean up after ourselves (don't want to leak netns files)
        print(check_output(['rm', netns_file]))

<<<<<<< HEAD
    def _configure_profile(self, endpoint):
        """
        Configure the calico profile for a pod.

        Currently assumes one pod with each name.
        """
        profile_name = self.pod_name
        print('Configuring Pod Profile %s' % profile_name)
        self.calicoctl('profile', 'add', profile_name)
        pod = self._get_pod_config()

        self._apply_rules(profile_name, pod)

        self._apply_tags(profile_name, pod)

        # Also set the profile for the workload.
        print('Setting profile %s on endpoint %s' %
              (profile_name, endpoint.endpoint_id))
        self.calicoctl('endpoint', endpoint.endpoint_id,
                       'profile', 'set', profile_name)
        print('Finished configuring profile.')

=======
>>>>>>> 7fd0c90c
    def _get_pod_ports(self, pod):
        """
        Get the list of ports on containers in the Pod.

        :return list ports: the Kubernetes ContainerPort objects for the pod.
        """
        ports = []
        for container in pod['spec']['containers']:
            try:
                more_ports = container['ports']
                print('Adding ports %s' % more_ports)
                ports.extend(more_ports)
            except KeyError:
                pass
        return ports

    def _get_pod_config(self):
        """Get the list of pods from the Kube API server."""
        pods = self._get_api_path('pods')
        print('Got pods %s' % pods)

        for pod in pods:
            print('Processing pod %s' % pod)
            if pod['metadata']['name'].replace('/', '_') == self.pod_name:
                this_pod = pod
                break
        else:
            raise KeyError('Pod not found: ' + self.pod_name)
        print('Got pod data %s' % this_pod)
        return this_pod

    def _get_api_path(self, path):
        """Get a resource from the API specified API path.

        e.g.
        _get_api_path('pods')

        :param path: The relative path to an API endpoint.
        :return: A list of JSON API objects
        :rtype list
        """
        print('Getting API Resource: %s from KUBE_API_ROOT: %s' % (path, KUBE_API_ROOT))
        bearer_token = self._get_api_token()
        session = requests.Session()
        session.headers.update({'Authorization': 'Bearer ' + bearer_token})
        response = session.get(KUBE_API_ROOT + path, verify=False)
        response_body = response.text

        # The response body contains some metadata, and the pods themselves
        # under the 'items' key.
        return json.loads(response_body)['items']

    def _get_api_token(self):
        """
        Get the kubelet Bearer token for this node, used for HTTPS auth.
        If no token exists, this method will return an empty string.
        :return: The token.
        :rtype: str
        """
        print('Getting Kubernetes Authorization')
        try:
            with open('/var/lib/kubelet/kubernetes_auth') as f:
                json_string = f.read()
        except IOError as e:
            print("Failed to open auth_file (%s), assuming insecure mode" % e)
            return ""

        print('Got kubernetes_auth: ' + json_string)
        auth_data = json.loads(json_string)
        return auth_data['BearerToken']

    def _generate_rules(self, pod):
        """
        Generate the Profile rules that have been specified on the Pod's ports.

        We only create a Rule for a port if it has 'allowFrom' specified.

        The Rule is structured to match the Calico etcd format.

        :return list() rules: the rules to be added to the Profile.
        """

        namespace, ns_tag = self._get_namespace_and_tag(pod)

        # kube-system services need to be accessed by all namespaces
        if namespace is "kube-system" :
            print "using kube-system, allow all"
            return [{"action": "allow"}], [{"action": "allow"}]

        inbound_rules = [
            {
                "action": "allow",
                "src_tag": ns_tag
            }
        ]

        outbound_rules = [
            {
                "action": "allow"
            }
        ]

        print('Getting Policy Rules from Annotation of pod %s' % pod)

        annotations = self._get_metadata(pod, 'annotations')

        if 'allowFrom' in annotations.keys():
            # Remove Default Rule (Allow Namespace)
            inbound_rules = []
            rules = json.loads(annotations['allowFrom'])
            for rule in rules:
                rule['action'] = 'allow'
                rule = self._translate_rule(rule, namespace)
                inbound_rules.append(rule)

        return inbound_rules, outbound_rules

    def _generate_profile_json(self, profile_name, rules):
        """
        Given a list of of Calico rules, generate a Calico Profile JSON blob
        implementing those rules.

        :param profile_name: The name of the Calico profile
        :type profile_name: string
        :param rules: A tuple of (inbound, outbound) Calico rules
        :type rules: tuple
        :return: A JSON blob ready to be loaded by calicoctl
        :rtype: str
        """
        inbound, outbound = rules
        profile = {
            'id': profile_name,
            'inbound_rules': inbound,
            'outbound_rules': outbound,
        }
        profile_json = json.dumps(profile, indent=2)
        print('Final profile "%s":\n%s' % (profile_name, profile_json))
        return profile_json

    def _apply_rules(self, profile_name, pod):
        """
        Generate a new profile with the default 'allow all' rules.

        :param profile_name: The profile to update
        :type profile_name: string
        :return:
        """
<<<<<<< HEAD
        rules = self._generate_rules(pod)
=======
        try:
            profile = self._datastore_client.get_profile(profile_name)
        except:
            print("Error: Could not apply rules. Profile not found: %s, exiting" % profile_name)
            sys.exit(1)

        rules = self._generate_rules()
>>>>>>> 7fd0c90c
        profile_json = self._generate_profile_json(profile_name, rules)
        profile.rules = Rules.from_json(profile_json)
        self._datastore_client.profile_update_rules(profile)
        print('Finished applying rules.')

    def _apply_tags(self, profile_name, pod):
        """
        Extract the label KV pairs from the pod config, and apply each as a
        tag in the pod's profile.

        :param profile_name: The name of the Calico profile.
        :type profile_name: string
        :param pod: The config dictionary for the pod being created.
        :type pod: dict
        :return:
        """
        print('Applying tags')
<<<<<<< HEAD

        # Grab namespace and create a tag if it exists.
        namespace, ns_tag = self._get_namespace_and_tag(pod)

        if ns_tag:
            try:
                print('Adding tag %s' % ns_tag) 
                self.calicoctl('profile', profile_name, 'tag', 'add', ns_tag)
            except sh.ErrorReturnCode as e:
                print('Could not create tag %s.\n%s' % (ns_tag, e))

        # Create tags from labels
        labels = self._get_metadata(pod, 'labels')
        if labels:
            for k, v in labels.iteritems():
                tag = self._label_to_tag(k, v, namespace)
                print('Adding tag ' + tag)
                try:
                    self.calicoctl('profile', profile_name, 'tag', 'add', tag)
                except sh.ErrorReturnCode as e:
                    print('Could not create tag %s.\n%s' % (tag, e))

        print('Finished applying tags.')

    def _get_metadata(self, pod, key):
        """
        Return Metadata[key] Object given Pod
        Returns None if no key-value exists
        """
        try:
            val = pod['metadata'][key]
            print("%s of pod %s:\n%s" % (key, pod, val))
            return val
        except KeyError:
            print('No %s found in pod %s' % (key, pod))
            return None

    def _escape_chars(self, unescaped_string):
        """
        Calico can only handle 3 special chars, '_.-'
        This function uses regex sub to replace SCs with _
        """
        escape_seq = '_'
        return re.sub('[^a-zA-Z0-9 \n\.]', escape_seq, unescaped_string)

    def _get_namespace_and_tag(self, pod):
        namespace = self._get_metadata(pod, 'namespace')
        ns_tag = self._escape_chars('%s=%s' % ('Namespace', namespace)) if namespace else None
        return namespace, ns_tag

    def _label_to_tag(self, label_key, label_value, namespace):
        """
        Labels are key-value pairs, tags are single strings. This function handles that translation
        1) concatenate key and value with '='
        2) prepend a pod's namespace followed by '/' if available
        3) replace special characters with urllib-style escape sequence
        :param label_key: key to label
        :param label_value: value to given key for a label
        :param namespace: Namespace string, input None if not available
        :param types: (self, string, string, string)
        :return single string tag
        :rtype string
        """
        tag = '%s=%s' % (label_key, label_value)
        tag = '%s/%s' % (namespace, tag) if namespace else tag
        tag = self._escape_chars(tag)
        return tag

    def _translate_rule(self, kube_rule, namespace):
        """
        Given a rule dict from Kubernetes Annotations, 
        output a rule that is calicoctl profile compliant
        :param rule: dict of keys relating to policy rules
        :param namespace: string indicating namespace for pod, None if not available
        :return: translated dict of keys relating to policy rules for Calico profile
        :rtype: dict
        """
        # kube syntax : calico syntax
        translation_dictionary = {
            'srcPorts': 'src_ports',
            'dstPorts': 'dst_ports',
            'srcNet': 'src_net',
            'dstNet': 'dst_net',
            'action': 'action',
            'protocol': 'protocol',
            'icmpType': 'icmp_type'
        }

        calico_rule = dict()

        # Kubernetes and Calico use different syntax, use a dictionary to translate
        for kube_key, calico_key in translation_dictionary.iteritems():
            if kube_key in kube_rule.keys():
                calico_rule[calico_key] = kube_rule.pop(kube_key)

        # Label selectors need to translate to tags
        if 'labels' in kube_rule.keys():
            # Iterate through 'labels' dict
            for k, v in kube_rule['labels'].iteritems():
                # For now, we should only see have src_tag key
                if 'src_tag' not in calico_rule.keys():
                    tag = self._label_to_tag(k, v, namespace)
                    calico_rule['src_tag'] = tag
                else:
                    print "More than one label specified for policy rule. Multi-tag selection not supported in Calico"
                    sys.exit(1)

            kube_rule.pop('labels')

        # As Calico rules are translated, kubernetes rules are popped. Any that remain are tossed out.
        if kube_rule :
            print "Rejected Rules in Kubernetes Annotations \n%s" % kube_rule

        return calico_rule

=======
        try:
            labels = pod['metadata']['labels']
        except KeyError:
            # If there are no labels, there's no more work to do.
            print('No labels found in pod %s' % pod)
            return

        try:
            profile = self._datastore_client.get_profile(profile_name)
        except KeyError:
            print('Error: Could not apply tags. Profile %s could not be found. Exiting' % profile_name)
            sys.exit(1)

        for k, v in labels.iteritems():
            tag = '%s_%s' % (k, v)
            tag = tag.replace('/', '_')
            print('Adding tag ' + tag)
            profile.tags.add(tag)

        self._datastore_client.profile_update_tags(profile)

        print('Finished applying tags.')

    def _get_container_id(self, container_name):
        try:
            info = self._docker_client.inspect_container(container_name)
        except APIError as e:
            if e.response.status_code == 404:
                print("Error: Could not get container ID for %s. Exiting." % container_name)
            else:
                print(e.message)
            sys.exit(1)
        return info["Id"]
>>>>>>> 7fd0c90c

if __name__ == '__main__':
    print('Args: %s' % sys.argv)
    mode = sys.argv[1]

    if mode == 'init':
        print('No initialization work to perform')
    else:
        # These args only present for setup/teardown.
        pod_name = sys.argv[3].replace('/', '_')
        docker_id = sys.argv[4]
        if mode == 'setup':
            print('Executing Calico pod-creation hook')
            NetworkPlugin().create(pod_name, docker_id)
        elif mode == 'teardown':
            print('Executing Calico pod-deletion hook')
            NetworkPlugin().delete(pod_name, docker_id)<|MERGE_RESOLUTION|>--- conflicted
+++ resolved
@@ -122,11 +122,7 @@
         self._delete_docker_interface()
         print('Configuring Calico network interface')
         self.calicoctl('container', 'add', self.docker_id, container_ip, '--interface=eth0')
-<<<<<<< HEAD
-        ep = self._datastore_client.get_endpoint(workload_id=self.docker_id)
-=======
         ep = self._datastore_client.get_endpoint(workload_id=container_id)
->>>>>>> 7fd0c90c
         interface_name = generate_cali_interface_name(IF_PREFIX, ep.endpoint_id)
         node_ip = self._get_node_ip()
         print('Adding IP %s to interface %s' % (node_ip, interface_name))
@@ -203,31 +199,6 @@
         # Clean up after ourselves (don't want to leak netns files)
         print(check_output(['rm', netns_file]))
 
-<<<<<<< HEAD
-    def _configure_profile(self, endpoint):
-        """
-        Configure the calico profile for a pod.
-
-        Currently assumes one pod with each name.
-        """
-        profile_name = self.pod_name
-        print('Configuring Pod Profile %s' % profile_name)
-        self.calicoctl('profile', 'add', profile_name)
-        pod = self._get_pod_config()
-
-        self._apply_rules(profile_name, pod)
-
-        self._apply_tags(profile_name, pod)
-
-        # Also set the profile for the workload.
-        print('Setting profile %s on endpoint %s' %
-              (profile_name, endpoint.endpoint_id))
-        self.calicoctl('endpoint', endpoint.endpoint_id,
-                       'profile', 'set', profile_name)
-        print('Finished configuring profile.')
-
-=======
->>>>>>> 7fd0c90c
     def _get_pod_ports(self, pod):
         """
         Get the list of ports on containers in the Pod.
@@ -334,7 +305,7 @@
 
         annotations = self._get_metadata(pod, 'annotations')
 
-        if 'allowFrom' in annotations.keys():
+        if annotations and 'allowFrom' in annotations.keys():
             # Remove Default Rule (Allow Namespace)
             inbound_rules = []
             rules = json.loads(annotations['allowFrom'])
@@ -375,9 +346,6 @@
         :type profile_name: string
         :return:
         """
-<<<<<<< HEAD
-        rules = self._generate_rules(pod)
-=======
         try:
             profile = self._datastore_client.get_profile(profile_name)
         except:
@@ -385,7 +353,6 @@
             sys.exit(1)
 
         rules = self._generate_rules()
->>>>>>> 7fd0c90c
         profile_json = self._generate_profile_json(profile_name, rules)
         profile.rules = Rules.from_json(profile_json)
         self._datastore_client.profile_update_rules(profile)
@@ -403,28 +370,36 @@
         :return:
         """
         print('Applying tags')
-<<<<<<< HEAD
+
+        try:
+            labels = pod['metadata']['labels']
+        except KeyError:
+            # If there are no labels, there's no more work to do.
+            print('No labels found in pod %s' % pod)
+            return
+
+        try:
+            profile = self._datastore_client.get_profile(profile_name)
+        except KeyError:
+            print('Error: Could not apply tags. Profile %s could not be found. Exiting' % profile_name)
+            sys.exit(1)
 
         # Grab namespace and create a tag if it exists.
         namespace, ns_tag = self._get_namespace_and_tag(pod)
 
         if ns_tag:
-            try:
-                print('Adding tag %s' % ns_tag) 
-                self.calicoctl('profile', profile_name, 'tag', 'add', ns_tag)
-            except sh.ErrorReturnCode as e:
-                print('Could not create tag %s.\n%s' % (ns_tag, e))
-
+            print('Adding tag %s' % ns_tag) 
+            profile.tags.add(ns_tag)
+           
         # Create tags from labels
         labels = self._get_metadata(pod, 'labels')
         if labels:
             for k, v in labels.iteritems():
                 tag = self._label_to_tag(k, v, namespace)
                 print('Adding tag ' + tag)
-                try:
-                    self.calicoctl('profile', profile_name, 'tag', 'add', tag)
-                except sh.ErrorReturnCode as e:
-                    print('Could not create tag %s.\n%s' % (tag, e))
+                profile.tags.add(tag)
+               
+        self._datastore_client.profile_update_tags(profile)
 
         print('Finished applying tags.')
 
@@ -519,30 +494,6 @@
 
         return calico_rule
 
-=======
-        try:
-            labels = pod['metadata']['labels']
-        except KeyError:
-            # If there are no labels, there's no more work to do.
-            print('No labels found in pod %s' % pod)
-            return
-
-        try:
-            profile = self._datastore_client.get_profile(profile_name)
-        except KeyError:
-            print('Error: Could not apply tags. Profile %s could not be found. Exiting' % profile_name)
-            sys.exit(1)
-
-        for k, v in labels.iteritems():
-            tag = '%s_%s' % (k, v)
-            tag = tag.replace('/', '_')
-            print('Adding tag ' + tag)
-            profile.tags.add(tag)
-
-        self._datastore_client.profile_update_tags(profile)
-
-        print('Finished applying tags.')
-
     def _get_container_id(self, container_name):
         try:
             info = self._docker_client.inspect_container(container_name)
@@ -553,7 +504,6 @@
                 print(e.message)
             sys.exit(1)
         return info["Id"]
->>>>>>> 7fd0c90c
 
 if __name__ == '__main__':
     print('Args: %s' % sys.argv)
