#!/bin/python
import json
import os
import sys
import re
import socket
from docker import Client
from docker.errors import APIError
from subprocess import check_output, CalledProcessError, check_call
import requests
import sh
import logging
from netaddr import IPAddress, AddrFormatError
from logutils import configure_logger
import pycalico
from pycalico import netns
from pycalico.datastore import IF_PREFIX, DatastoreClient, RULES_PATH
from pycalico.util import generate_cali_interface_name, get_host_ips
from pycalico.ipam import IPAMClient
from pycalico.block import AlreadyAssignedError

logger = logging.getLogger(__name__)
pycalico_logger = logging.getLogger(pycalico.__name__)
LOG_LEVEL = os.environ.get('LOG_LEVEL', 'INFO').upper()

DOCKER_VERSION = "1.16"
ORCHESTRATOR_ID = "docker"
HOSTNAME = socket.gethostname()

ANNOTATION_NAMESPACE = "projectcalico.org"
EPID_ANNOTATION_KEY = "%s/endpointID" % ANNOTATION_NAMESPACE

ETCD_AUTHORITY_ENV = "ETCD_AUTHORITY"
if ETCD_AUTHORITY_ENV not in os.environ:
    os.environ[ETCD_AUTHORITY_ENV] = 'kubernetes-master:6666'

# Append to existing env, to avoid losing PATH etc.
# Need to edit the path here since calicoctl loads client on import.
CALICOCTL_PATH = os.environ.get('CALICOCTL_PATH', '/usr/bin/calicoctl')

KUBE_API_ROOT = os.environ.get('KUBE_API_ROOT',
                               'http://kubernetes-master:8080/api/v1/')

# Flag to indicate whether or not to use Calico IPAM.
# If False, use the default docker container ip address to create container.
# If True, use libcalico's auto_assign IPAM to create container.
CALICO_IPAM = os.environ.get('CALICO_IPAM', 'true')

CALICO_POLICY = os.environ.get('CALICO_POLICY', 'true')

CALICO_NETWORKING = os.environ.get('CALICO_NETWORKING', 'true')


class NetworkPlugin(object):

    def __init__(self):
        self.pod_name = None
        self.profile_name = None
        self.namespace = None
        self.docker_id = None

        self._datastore_client = IPAMClient()
        self.calicoctl = sh.Command(CALICOCTL_PATH).bake(_env=os.environ)
        self._docker_client = Client(
            version=DOCKER_VERSION,
            base_url=os.getenv("DOCKER_HOST", "unix://var/run/docker.sock"))

    def create(self, namespace, pod_name, docker_id):
        """"Create a pod."""
        # Calicoctl does not support the '-' character in iptables rule names.
        # TODO: fix Felix to support '-' characters.
        self.pod_name = pod_name
        self.docker_id = docker_id
        self.namespace = namespace
        self.profile_name = "REJECT_ALL" if CALICO_POLICY == 'true' else "ALLOW_ALL"

        logger.info('Configuring docker container %s', self.docker_id)

        try:
            endpoint = self._configure_interface()
            self._configure_profile(endpoint)
        except CalledProcessError as e:
            logger.error('Error code %d creating pod networking: %s\n%s',
                         e.returncode, e.output, e)
            sys.exit(1)

    def delete(self, namespace, pod_name, docker_id):
        """Cleanup after a pod."""
        self.pod_name = pod_name
        self.docker_id = docker_id
        self.namespace = namespace

        logger.info('Deleting container %s with profile %s',
                    self.docker_id, self.profile_name)

        # Remove the profile for the workload.
        self._container_remove()

    def status(self, namespace, pod_name, docker_id):
        self.namespace = namespace
        self.pod_name = pod_name
        self.docker_id = docker_id

        # Find the endpoint
        try:
            endpoint = self._datastore_client.get_endpoint(
                hostname=HOSTNAME,
                orchestrator_id=ORCHESTRATOR_ID,
                workload_id=self.docker_id
            )
        except KeyError:
            logger.error(
                "Container %s doesn't contain any endpoints" % self.docker_id)
            sys.exit(1)

        # Retrieve IPAddress from the attached IPNetworks on the endpoint
        # Since Kubernetes only supports ipv4, we'll only check for ipv4 nets
        if not endpoint.ipv4_nets:
            logger.error(
                "Exiting. No IPs attached to endpoint %s", self.docker_id)
            sys.exit(1)
        else:
            ip_net = list(endpoint.ipv4_nets)
            if len(ip_net) is not 1:
                logger.warning(
                    "There is more than one IPNetwork attached to endpoint %s", self.docker_id)
            ip = ip_net[0].ip

        logger.info("Retrieved IP Address: %s", ip)

        json_dict = {
            "apiVersion": "v1beta1",
            "kind": "PodNetworkStatus",
            "ip": str(ip)
        }

        logger.debug(
            "Writing json dict to stdout: \n%s", json.dumps(json_dict))
        print json.dumps(json_dict)

    def _configure_profile(self, endpoint):
        """
        Configure the calico profile for a pod.

        Currently assumes one pod with each name.
        """
        pod = self._get_pod_config()

        logger.info('Configuring Pod Profile: %s', self.profile_name)

        if self._datastore_client.profile_exists(self.profile_name):
            logger.warning("Profile with name %s already exists.",
                           self.profile_name)
        else:
            self._datastore_client.create_profile(self.profile_name)
            self._apply_rules()

        # Also set the profile for the workload.
        logger.info('Setting profile %s on endpoint %s',
                    self.profile_name, endpoint.endpoint_id)

        self._datastore_client.append_profiles_to_endpoint(profile_names=[self.profile_name],
                                                           endpoint_id=endpoint.endpoint_id)
        logger.info('Finished configuring profile.')

    def _configure_interface(self):
        """Configure the Calico interface for a pod.

        This involves the following steps:
        1) Determine the IP that docker assigned to the interface inside the
           container
        2) Delete the docker-assigned veth pair that's attached to the docker
           bridge
        3) Create a new calico veth pair, using the docker-assigned IP for the
           end in the container's namespace
        4) Assign the node's IP to the host end of the veth pair (required for
           compatibility with kube-proxy REDIRECT iptables rules).
        """
        # Set up parameters
        container_pid = self._get_container_pid(self.docker_id)
        interface = 'eth0'

        self._delete_docker_interface()
        logger.info('Configuring Calico network interface')
        ep = self._container_add(container_pid, interface)
        interface_name = generate_cali_interface_name(
            IF_PREFIX, ep.endpoint_id)
        node_ip = self._get_node_ip()
        logger.info('Adding IP %s to interface %s', node_ip, interface_name)

        # This is slightly tricky. Since the kube-proxy sometimes
        # programs REDIRECT iptables rules, we MUST have an IP on the host end
        # of the caliXXX veth pairs. This is because the REDIRECT rule
        # rewrites the destination ip/port of traffic from a pod to a service
        # VIP. The destination port is rewriten to an arbitrary high-numbered
        # port, and the destination IP is rewritten to one of the IPs allocated
        # to the interface. This fails if the interface doesn't have an IP,
        # so we allocate an IP which is already allocated to the node. We set
        # the subnet to /32 so that the routing table is not affected;
        # no traffic for the node_ip's subnet will use the /32 route.
        check_call(['ip', 'addr', 'add', node_ip + '/32',
                    'dev', interface_name])
        logger.info('Finished configuring network interface')
        return ep

    def _container_add(self, pid, interface):
        """
        Add a container (on this host) to Calico networking with the given IP.
        """
        # Check if the container already exists. If it does, exit.
        try:
            _ = self._datastore_client.get_endpoint(
                hostname=HOSTNAME,
                orchestrator_id=ORCHESTRATOR_ID,
                workload_id=self.docker_id
            )
        except KeyError:
            # Calico doesn't know about this container.  Continue.
            pass
        else:
            logger.error(
                "This container has already been configured with Calico Networking.")
            sys.exit(1)

        # Obtain information from Docker Client and validate container state
        self._validate_container_state(self.docker_id)

        ip_list = [self._assign_container_ip()]

        # Create Endpoint object
        try:
            logger.info("Creating endpoint with IPs %s", ip_list)
            ep = self._datastore_client.create_endpoint(HOSTNAME, ORCHESTRATOR_ID,
                                                        self.docker_id, ip_list)
        except (AddrFormatError, KeyError):
            logger.exception("Failed to create endpoint with IPs %s. Unassigning "
                             "IP address, then exiting.", ip_list)
            self._datastore_client.release_ips(set(ip_list))
            sys.exit(1)

        if CALICO_NETWORKING == 'true':
            # Create the veth, move into the container namespace, add the IP and
            # set up the default routes.
            logger.info(
                "Creating the veth with namespace pid %s on interface name %s", pid, interface)
            ep.mac = ep.provision_veth(netns.PidNamespace(pid), interface)

        logger.info("Setting mac address %s to endpoint %s", ep.mac, ep.name)
        self._datastore_client.set_endpoint(ep)

        # Give Kubernetes a link to the endpoint
        resource_path = "namespaces/%(namespace)s/pods/%(podname)s" % \
                        {"namespace": self.namespace, "podname": self.pod_name}
        ep_data = '{"metadata":{"annotations":{"%s":"%s"}}}' % (
            EPID_ANNOTATION_KEY, ep.endpoint_id)
        self._patch_api(path=resource_path, patch=ep_data)

        # Let the caller know what endpoint was created.
        return ep

    def _assign_container_ip(self):
        """
        Assign IPAddress either with the assigned docker IPAddress or utilize
        calico IPAM.

        The option to utilize IPAM is indicated by the environment variable
        "CALICO_IPAM".
        True indicates to utilize Calico's auto_assign IPAM policy.
        False indicate to utilize the docker assigned IPAddress

        :return IPAddress which has been assigned
        """
        if CALICO_IPAM == 'true':
            # Assign ip address through IPAM Client
            logger.info("Using Calico IPAM")
            try:
                ip_list, ipv6_addrs = self._datastore_client.auto_assign_ips(
                    1, 0, self.docker_id, None)
                ip = ip_list[0]
                logger.debug(
                    "ip_list is %s; ipv6_addrs is %s", ip_list, ipv6_addrs)
                assert not ipv6_addrs
            except RuntimeError as err:
                logger.error("Cannot auto assign IPAddress: %s", err.message)
                sys.exit(1)
        else:
            logger.info("Using docker assigned IP address")
            ip = self._read_docker_ip()
            try:
                self._datastore_client.assign_ip(ip, str(self.docker_id), None)
            except (ValueError, RuntimeError, AlreadyAssignedError):
                logger.exception("Cannot assign IPAddress %s", ip)
                sys.exit(1)

        return ip

    def _container_remove(self):
        """
        Remove the indicated container on this host from Calico networking
        """
        # Find the endpoint ID. We need this to find any ACL rules
        try:
            endpoint = self._datastore_client.get_endpoint(
                hostname=HOSTNAME,
                orchestrator_id=ORCHESTRATOR_ID,
                workload_id=self.docker_id
            )
        except KeyError:
            logger.exception(
                "Container %s doesn't contain any endpoints", self.docker_id)
            sys.exit(1)

        # Remove any IP address assignments that this endpoint has
        ip_set = set()
        for net in endpoint.ipv4_nets | endpoint.ipv6_nets:
            ip_set.add(net.ip)
        logger.info(
            "Removing IP addresses %s from endpoint %s", ip_set, endpoint.name)
        self._datastore_client.release_ips(ip_set)

        # Remove the veth interface from endpoint
        if CALICO_NETWORKING == 'true':
            logger.info(
                "Removing veth interface from endpoint %s", endpoint.name)
            try:
                netns.remove_veth(endpoint.name)
            except CalledProcessError:
                logger.exception("Could not remove veth interface from endpoint %s",
                                 endpoint.name)

        # Remove the container/endpoint from the datastore.
        try:
            self._datastore_client.remove_workload(
                HOSTNAME, ORCHESTRATOR_ID, self.docker_id)
            logger.info("Successfully removed workload from datastore")
        except KeyError:
            logger.exception("Failed to remove workload.")

        logger.info("Removed Calico interface from %s", self.docker_id)

    def _validate_container_state(self, container_name):
        info = self._get_container_info(container_name)

        # Check the container is actually running.
        if not info["State"]["Running"]:
            logger.error("The container is not currently running.")
            sys.exit(1)

        # We can't set up Calico if the container shares the host namespace.
        if info["HostConfig"]["NetworkMode"] == "host":
            logger.error(
                "Can't add the container to Calico because it is running NetworkMode = host.")
            sys.exit(1)

    def _get_container_info(self, container_name):
        try:
            info = self._docker_client.inspect_container(container_name)
        except APIError as e:
            if e.response.status_code == 404:
                logger.error(
                    "Container %s was not found. Exiting.", container_name)
            else:
                logger.error(e.message)
            sys.exit(1)
        return info

    def _get_container_pid(self, container_name):
        return self._get_container_info(container_name)["State"]["Pid"]

    def _read_docker_ip(self):
        """Get the IP for the pod's infra container."""
        ip = self._get_container_info(
            self.docker_id)["NetworkSettings"]["IPAddress"]
        logger.info('Docker-assigned IP is %s', ip)
        return IPAddress(ip)

    def _get_node_ip(self):
        """
        Determine the IP for the host node.
        """
        # Compile list of addresses on network, return the first entry.
        # Try IPv4 and IPv6.
        addrs = get_host_ips(version=4) or get_host_ips(version=6)

        try:
            addr = addrs[0]
            logger.info('Using IP Address %s', addr)
            return addr
        except IndexError:
            # If both get_host_ips return empty lists, print message and exit.
            logger.exception('No Valid IP Address Found for Host - cannot '
                             'configure networking for pod %s. Exiting' % (self.pod_name))
            sys.exit(1)

    def _delete_docker_interface(self):
        """Delete the existing veth connecting to the docker bridge."""
        logger.info('Deleting docker interface eth0')

        # Get the PID of the container.
        pid = str(self._get_container_pid(self.docker_id))
        logger.info('Container %s running with PID %s', self.docker_id, pid)

        # Set up a link to the container's netns.
        logger.info("Linking to container's netns")
        logger.debug(check_output(['mkdir', '-p', '/var/run/netns']))
        netns_file = '/var/run/netns/' + pid
        if not os.path.isfile(netns_file):
            logger.debug(check_output(['ln', '-s', '/proc/' + pid + '/ns/net',
                                       netns_file]))

        # Reach into the netns and delete the docker-allocated interface.
        logger.debug(check_output(['ip', 'netns', 'exec', pid,
                                   'ip', 'link', 'del', 'eth0']))

        # Clean up after ourselves (don't want to leak netns files)
        logger.debug(check_output(['rm', netns_file]))

    def _get_pod_ports(self, pod):
        """
        Get the list of ports on containers in the Pod.

        :return list ports: the Kubernetes ContainerPort objects for the pod.
        """
        ports = []
        for container in pod['spec']['containers']:
            try:
                more_ports = container['ports']
                logger.info('Adding ports %s', more_ports)
                ports.extend(more_ports)
            except KeyError:
                pass
        return ports

    def _get_pod_config(self):
        """Get the list of pods from the Kube API server."""
        pods = self._get_api_path('pods')
        logger.debug('Got pods %s' % pods)

        for pod in pods:
            logger.debug('Processing pod %s', pod)
            if pod['metadata']['namespace'].replace('/', '_') == self.namespace and \
                    pod['metadata']['name'].replace('/', '_') == self.pod_name:
                this_pod = pod
                break
        else:
            raise KeyError('Pod not found: ' + self.pod_name)
        logger.debug('Got pod data %s', this_pod)
        return this_pod

    def _get_api_path(self, path):
        """Get a resource from the API specified API path.

        e.g.
        _get_api_path('pods')

        :param path: The relative path to an API endpoint.
        :return: A list of JSON API objects
        :rtype list
        """
        logger.info(
            'Getting API Resource: %s from KUBE_API_ROOT: %s', path, KUBE_API_ROOT)
        bearer_token = self._get_api_token()
        session = requests.Session()
        session.headers.update({'Authorization': 'Bearer ' + bearer_token})
        response = session.get(KUBE_API_ROOT + path, verify=False)
        response_body = response.text

        # The response body contains some metadata, and the pods themselves
        # under the 'items' key.
        return json.loads(response_body)['items']

    def _patch_api(self, path, patch):
        """
        Patch an api resource to a given path

        :param path: The relative path to an API endpoint.
        :param patch: The updated data
        :return: A list of JSON API objects
        :rtype list
        """
        logger.info(
            'Patching API Resource: %s from KUBE_API_ROOT: %s', path, KUBE_API_ROOT)
        logger.info('Patching API Resource: with %s', patch)
        bearer_token = self._get_api_token()
        session = requests.Session()
        session.headers.update({'Authorization': 'Bearer ' + bearer_token,
                                'Content-type': 'application/strategic-merge-patch+json'})
        response = session.patch(
            url=KUBE_API_ROOT+path, data=patch, verify=True)
        response_body = response.text

        return json.loads(response_body)

    def _get_api_token(self):
        """
        Get the kubelet Bearer token for this node, used for HTTPS auth.
        If no token exists, this method will return an empty string.
        :return: The token.
        :rtype: str
        """
        logger.info('Getting Kubernetes Authorization')

        try:
            with open('/var/lib/kubelet/kubernetes_auth') as f:
                json_string = f.read()
        except IOError as e:
<<<<<<< HEAD
            logger.info(
                "Failed to open auth_file (%s), assuming insecure mode" % e)
            return ""
=======
            logger.warning("Failed to open auth_file (%s). Assuming insecure mode", e)
            if self._api_root_secure():
                logger.error("Cannot use insecure mode. API root is set to"
                             "secure (%s). Exiting", KUBE_API_ROOT)
                sys.exit(1)
            else:
                return ""
>>>>>>> eed7cc7a

        logger.info('Got kubernetes_auth: ' + json_string)
        auth_data = json.loads(json_string)
        return auth_data['BearerToken']

<<<<<<< HEAD
    def _apply_rules(self):
=======
    def _api_root_secure(self):
        """
        Checks whether the KUBE_API_ROOT is secure or insecure.
        If not an http or https address, exit.

        :return: Boolean: True if secure. False if insecure
        """
        if (KUBE_API_ROOT[:5] == 'https'):
            return True
        elif (KUBE_API_ROOT[:5] == 'http:'):
            return False
        else:
            logger.error('KUBE_API_ROOT is not set correctly (%s). Please specify '
                         'a http or https address. Exiting', KUBE_API_ROOT)
            sys.exit(1)

    def _generate_rules(self, pod):
        """
        Generate Rules takes human readable policy strings in annotations
        and creates argument arrays for calicoctl

        :return two lists of rules(arg lists): inbound list of rules (arg lists)
        outbound list of rules (arg lists)
        """

        ns_tag = self._get_namespace_tag(pod)

        # kube-system services need to be accessed by all namespaces
        if self.namespace == "kube-system" :
            logger.info("Pod %s belongs to the kube-system namespace - "
                        "allow all inbound and outbound traffic", pod)
            return [["allow"]], [["allow"]]

        if self.namespace and DEFAULT_POLICY == 'ns_isolation':
            inbound_rules = [["allow", "from", "tag", ns_tag]]
            outbound_rules = [["allow"]]
        else:
            inbound_rules = [["allow"]]
            outbound_rules = [["allow"]]

        logger.info("Getting Policy Rules from Annotation of pod %s", pod)

        annotations = self._get_metadata(pod, "annotations")

        # Find policy block of annotations
        if annotations and POLICY_ANNOTATION_KEY in annotations:
            # Remove Default Rule (Allow Namespace)
            inbound_rules = []
            rules = annotations[POLICY_ANNOTATION_KEY]

            # Rules separated by semicolons
            for rule in rules.split(";"):
                args = rule.split(" ")

                # Labels are declared in the annotations with the format 'label X=Y'
                # These must be converted into format 'tag NAMSPACE_X_Y' to be parsed by calicoctl.
                if 'label' in args:
                    # Replace arg 'label' with arg 'tag'
                    label_ind = args.index('label')
                    args[label_ind] = 'tag'

                    # Split given label 'key=value' into components 'key', 'value'
                    label = args[label_ind + 1]
                    key, value = label.split('=')

                    # Compose Calico tag out of key, value components
                    tag = self._label_to_tag(key, value)
                    args[label_ind + 1] = tag

                # Remove empty strings and add to rule list
                args = filter(None, args)
                inbound_rules.append(args)

        return inbound_rules, outbound_rules

    def _apply_rules(self, pod):
>>>>>>> eed7cc7a
        """
        Generate a default rules

        :return:
        """
        try:
            profile = self._datastore_client.get_profile(self.profile_name)
        except:
            logger.error(
                "Could not apply rules. Profile not found: %s, exiting", self.profile_name)
            sys.exit(1)

        # Determine rule set based on policy
        if CALICO_POLICY == 'true':
            default_rule = Rule(action="reject")
        else:
            default_rule = Rule(action="allow")

        rules = Rules(id=profile.name,
                      inbound_rules=[default_rule],
                      outbound_rules=[default_rule])

        # Write rules to profile
        rules_path = RULES_PATH % {"profile_id": profile.name}
        _datastore_client.etcd_client.write(
            RULES_PATH, rules.to_json())

        logger.info('Finished applying rules.')


if __name__ == '__main__':
    configure_logger(logger, LOG_LEVEL, True)
    configure_logger(pycalico_logger, LOG_LEVEL, False)

    mode = sys.argv[1]

    if mode == 'init':
        logger.info('No initialization work to perform')
    else:
        # These args only present for setup/teardown.
        namespace = sys.argv[2].replace('/', '_')
        pod_name = sys.argv[3].replace('/', '_')
        docker_id = sys.argv[4]

        logger.info('Args: %s' % sys.argv)
        logger.info("Using LOG_LEVEL=%s", LOG_LEVEL)
        logger.info("Using ETCD_AUTHORITY=%s", os.environ[ETCD_AUTHORITY_ENV])
        logger.info("Using CALICOCTL_PATH=%s", CALICOCTL_PATH)
        logger.info("Using KUBE_API_ROOT=%s", KUBE_API_ROOT)
        logger.info("Using CALICO_IPAM=%s", CALICO_IPAM)
        logger.info("Using CALICO_POLICY=%s", CALICO_POLICY)
        logger.info("Using CALICO_NETWORKING=%s", CALICO_NETWORKING)

        if mode == 'setup':
            logger.info('Executing Calico pod-creation hook')
            NetworkPlugin().create(namespace, pod_name, docker_id)
        elif mode == 'teardown':
            logger.info('Executing Calico pod-deletion hook')
            NetworkPlugin().delete(namespace, pod_name, docker_id)
        elif mode == 'status':
            logger.info('Executing Calico pod-status hook')
            NetworkPlugin().status(namespace, pod_name, docker_id)<|MERGE_RESOLUTION|>--- conflicted
+++ resolved
@@ -504,11 +504,6 @@
             with open('/var/lib/kubelet/kubernetes_auth') as f:
                 json_string = f.read()
         except IOError as e:
-<<<<<<< HEAD
-            logger.info(
-                "Failed to open auth_file (%s), assuming insecure mode" % e)
-            return ""
-=======
             logger.warning("Failed to open auth_file (%s). Assuming insecure mode", e)
             if self._api_root_secure():
                 logger.error("Cannot use insecure mode. API root is set to"
@@ -516,15 +511,11 @@
                 sys.exit(1)
             else:
                 return ""
->>>>>>> eed7cc7a
 
         logger.info('Got kubernetes_auth: ' + json_string)
         auth_data = json.loads(json_string)
         return auth_data['BearerToken']
 
-<<<<<<< HEAD
-    def _apply_rules(self):
-=======
     def _api_root_secure(self):
         """
         Checks whether the KUBE_API_ROOT is secure or insecure.
@@ -541,67 +532,7 @@
                          'a http or https address. Exiting', KUBE_API_ROOT)
             sys.exit(1)
 
-    def _generate_rules(self, pod):
-        """
-        Generate Rules takes human readable policy strings in annotations
-        and creates argument arrays for calicoctl
-
-        :return two lists of rules(arg lists): inbound list of rules (arg lists)
-        outbound list of rules (arg lists)
-        """
-
-        ns_tag = self._get_namespace_tag(pod)
-
-        # kube-system services need to be accessed by all namespaces
-        if self.namespace == "kube-system" :
-            logger.info("Pod %s belongs to the kube-system namespace - "
-                        "allow all inbound and outbound traffic", pod)
-            return [["allow"]], [["allow"]]
-
-        if self.namespace and DEFAULT_POLICY == 'ns_isolation':
-            inbound_rules = [["allow", "from", "tag", ns_tag]]
-            outbound_rules = [["allow"]]
-        else:
-            inbound_rules = [["allow"]]
-            outbound_rules = [["allow"]]
-
-        logger.info("Getting Policy Rules from Annotation of pod %s", pod)
-
-        annotations = self._get_metadata(pod, "annotations")
-
-        # Find policy block of annotations
-        if annotations and POLICY_ANNOTATION_KEY in annotations:
-            # Remove Default Rule (Allow Namespace)
-            inbound_rules = []
-            rules = annotations[POLICY_ANNOTATION_KEY]
-
-            # Rules separated by semicolons
-            for rule in rules.split(";"):
-                args = rule.split(" ")
-
-                # Labels are declared in the annotations with the format 'label X=Y'
-                # These must be converted into format 'tag NAMSPACE_X_Y' to be parsed by calicoctl.
-                if 'label' in args:
-                    # Replace arg 'label' with arg 'tag'
-                    label_ind = args.index('label')
-                    args[label_ind] = 'tag'
-
-                    # Split given label 'key=value' into components 'key', 'value'
-                    label = args[label_ind + 1]
-                    key, value = label.split('=')
-
-                    # Compose Calico tag out of key, value components
-                    tag = self._label_to_tag(key, value)
-                    args[label_ind + 1] = tag
-
-                # Remove empty strings and add to rule list
-                args = filter(None, args)
-                inbound_rules.append(args)
-
-        return inbound_rules, outbound_rules
-
-    def _apply_rules(self, pod):
->>>>>>> eed7cc7a
+    def _apply_rules(self):
         """
         Generate a default rules
 
